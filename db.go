--- conflicted
+++ resolved
@@ -31,17 +31,10 @@
 // runs on the front-page.
 //
 type PuppetRuns struct {
-<<<<<<< HEAD
-	Fqdn    string
-	State   string
-	At      string
-	Epoch   string
-	Ago     string
-	Runtime string
-=======
 	Fqdn     string
 	State    string
 	At       string
+	Epoch   string
 	Ago      string
 	Runtime  string
 	Branch   string
@@ -49,7 +42,6 @@
 	BuiltAt  string
 	BuiltAgo string
 	Pinned   string
->>>>>>> 4b6ed359
 }
 
 //
@@ -740,14 +732,10 @@
 	for rows.Next() {
 		var tmp PuppetRuns
 		var at string
-<<<<<<< HEAD
-		err = rows.Scan(&tmp.Fqdn, &tmp.State, &tmp.Runtime, &at)
-=======
 		var builtAt string
 		var pinned int64
 
 		err := rows.Scan(&tmp.Fqdn, &tmp.State, &tmp.Runtime, &at, &tmp.Branch, &builtAt , &tmp.Role, &pinned)
->>>>>>> 4b6ed359
 		if err != nil {
 			return nil, err
 		}
@@ -791,69 +779,6 @@
 		return nil, err
 	}
 
-<<<<<<< HEAD
-	if strings.Compare(db_type, "sqlite3") == 0 {
-		sql = "SELECT fqdn, state, runtime, max(executed_at) FROM reports WHERE ( ( strftime('%s','now') - executed_at ) > ? ) GROUP by fqdn;"
-	} else if strings.Compare(db_type, "mysql") == 0 {
-		sql = "SELECT fqdn, state, runtime, max(executed_at) FROM reports WHERE ( ( UNIX_TIMESTAMP() - executed_at ) > ? ) GROUP by fqdn;"
-	}
-
-	//
-	// Now look for orphaned nodes.
-	//
-	rows2, err2 := db.Query(sql, threshold)
-	if err2 != nil {
-		return nil, err
-	}
-	defer rows2.Close()
-
-	//
-	// For each row in the result-set
-	//
-	// Parse into a structure and add to the list.
-	//
-	for rows2.Next() {
-		var tmp PuppetRuns
-		var at string
-		err = rows2.Scan(&tmp.Fqdn, &tmp.State, &tmp.Runtime, &at)
-		if err != nil {
-			return nil, err
-		}
-
-		//
-		// At this point `at` is a string containing
-		// seconds-past-the-epoch.
-		//
-		// We want that to contain a human-readable
-		// string so we first convert to an integer, then
-		// parse as a Unix-timestamp
-		//
-		tmp.Ago = timeRelative(at)
-
-		//
-		i, _ := strconv.ParseInt(at, 10, 64)
-		tmp.At = time.Unix(i, 0).Format("2006-01-02 15:04:05")
-
-		//
-		// Force the state to be `orphaned`.
-		//
-		tmp.State = "orphaned"
-
-		//
-		// If we've NOT already seen this node then
-		// we can add it to our result set.
-		//
-		if seen[tmp.Fqdn] != 1 {
-			NodeList = append(NodeList, tmp)
-		}
-	}
-	err = rows2.Err()
-	if err != nil {
-		return nil, err
-	}
-
-=======
->>>>>>> 4b6ed359
 	return NodeList, nil
 }
 
@@ -971,12 +896,8 @@
 	for rows.Next() {
 		var tmp PuppetReportSummary
 		var at string
-<<<<<<< HEAD
-		err = rows.Scan(&tmp.ID, &tmp.Fqdn, &tmp.State, &at, &tmp.Runtime, &tmp.Failed, &tmp.Changed, &tmp.Total, &tmp.YamlFile)
-=======
 		var builtAt string
 		err := rows.Scan(&tmp.ID, &tmp.Fqdn, &tmp.State, &at, &tmp.Runtime, &tmp.Failed, &tmp.Changed, &tmp.Total, &tmp.YamlFile, &tmp.Branch, &builtAt, &tmp.Role)
->>>>>>> 4b6ed359
 		if err != nil {
 			return nil, err
 		}
@@ -1056,15 +977,11 @@
 	//
 	for rows.Next() {
 		var d string
-<<<<<<< HEAD
-		err = rows.Scan(&d)
-=======
 		var f int
 		var c int
 		var u int
 
 		err := rows.Scan(&d, &f, &c, &u)
->>>>>>> 4b6ed359
 		if err != nil {
 			return nil, errors.New("failed to scan SQL")
 		}
@@ -1082,76 +999,6 @@
 		return nil, err
 	}
 
-<<<<<<< HEAD
-	//
-	// Now we have all the unique dates in `dates`.
-	//
-	for _, known := range dates {
-
-		//
-		// The result for this date.
-		//
-		var x PuppetHistory
-		x.Changed = "0"
-		x.Unchanged = "0"
-		x.Failed = "0"
-		x.Date = known
-
-
-		sql := ""
-		if strings.Compare(db_type, "sqlite3") == 0 {
-			sql = "SELECT distinct state, COUNT(state) AS CountOf FROM reports WHERE strftime('%d/%m/%Y', DATE(executed_at, 'unixepoch'))=? GROUP by state"
-		} else if strings.Compare(db_type, "mysql") == 0 {
-			sql = "SELECT distinct state, COUNT(state) AS CountOf FROM reports WHERE from_unixtime(executed_at, '%Y/%m/%d')=? GROUP by state"
-		}
-
-		stmt, err = db.Prepare(sql)
-		if err != nil {
-			return nil, err
-		}
-
-		rows, err = stmt.Query(known)
-		if err != nil {
-			return nil, err
-		}
-		defer stmt.Close()
-		defer rows.Close()
-
-		//
-		// For each row in the result-set
-		//
-		for rows.Next() {
-			var name string
-			var count string
-
-			err = rows.Scan(&name, &count)
-			if err != nil {
-				return nil, errors.New("failed to scan SQL")
-			}
-			if name == "changed" {
-				x.Changed = count
-			}
-			if name == "unchanged" {
-				x.Unchanged = count
-			}
-			if name == "failed" {
-				x.Failed = count
-			}
-		}
-		err = rows.Err()
-		if err != nil {
-			return nil, err
-		}
-
-		//
-		// Add this days result.
-		//
-		res = append(res, x)
-
-	}
-
-=======
->>>>>>> 4b6ed359
 	return res, err
 
 }
